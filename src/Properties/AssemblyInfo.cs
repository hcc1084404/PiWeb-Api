--- conflicted
+++ resolved
@@ -1,22 +1,13 @@
-using System.Reflection;
-using System.Resources;
-
-[assembly: AssemblyCompany( "Carl Zeiss Innovationszentrum für Messtechnik GmbH" )]
-[assembly: AssemblyProduct( "ZEISS PiWeb Api" )]
-[assembly: AssemblyCopyright( "Copyright © 2019 Carl Zeiss Innovationszentrum für Messtechnik GmbH" )]
-[assembly: AssemblyTrademark( "PiWeb" )]
-[assembly: NeutralResourcesLanguage( "en" )]
-
-<<<<<<< HEAD
-[assembly: AssemblyVersion( "2.0.6" )]
-[assembly: AssemblyInformationalVersion("2.0.6")]
-
-[assembly: AssemblyFileVersion( "2.0.6" )]
-
-=======
-[assembly: AssemblyVersion( "3.0.0" )]
-[assembly: AssemblyInformationalVersion("3.0.0")]
-
-[assembly: AssemblyFileVersion( "3.0.0" )]
-
->>>>>>> 71b6cdc2
+using System.Reflection;
+using System.Resources;
+
+[assembly: AssemblyCompany( "Carl Zeiss Innovationszentrum für Messtechnik GmbH" )]
+[assembly: AssemblyProduct( "ZEISS PiWeb Api" )]
+[assembly: AssemblyCopyright( "Copyright © 2019 Carl Zeiss Innovationszentrum für Messtechnik GmbH" )]
+[assembly: AssemblyTrademark( "PiWeb" )]
+[assembly: NeutralResourcesLanguage( "en" )]
+
+[assembly: AssemblyVersion( "3.0.0" )]
+[assembly: AssemblyInformationalVersion("3.0.0")]
+
+[assembly: AssemblyFileVersion( "3.0.0" )]